--- conflicted
+++ resolved
@@ -850,13 +850,9 @@
         kwargs = pd_vector_split.input_kwargs(check_totals=False)
         msg = "Some zones in `vector.index` are missing in `translation`"
         with pytest.warns(UserWarning, match=msg):
-<<<<<<< HEAD
-            translation.pandas_single_vector_zone_translation(**(kwargs | {"translation": new_trans}))
-=======
             translation.pandas_single_vector_zone_translation(
                 **(kwargs | {"translation": new_trans})
             )
->>>>>>> 19eadbf9
 
     def test_missing_unique_zones(self, pd_vector_split: PandasVectorResults):
         """Check a warning is raised if from_unique_zones and the vector disagree"""
