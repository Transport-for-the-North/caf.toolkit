--- conflicted
+++ resolved
@@ -2,10 +2,6 @@
 """
 Tests for the `log_helpers` module in caf.toolkit
 """
-<<<<<<< HEAD
-
-=======
->>>>>>> 193f2451
 from __future__ import annotations
 
 # Built-Ins
@@ -19,21 +15,13 @@
 import warnings
 from typing import NamedTuple
 
-<<<<<<< HEAD
-=======
 # Third Party
->>>>>>> 193f2451
 import psutil
 import pydantic
 import pytest
 
 from caf.toolkit import LogHelper, SystemInformation, TemporaryLogFile, ToolDetails
-<<<<<<< HEAD
 from caf.toolkit.log_helpers import LoggingWarning, capture_warnings, get_logger
-=======
-from caf.toolkit.log_helpers import capture_warnings, get_logger
->>>>>>> 193f2451
-
 # # # Constants # # #
 _LOG_WARNINGS = [
     ("testing warning: runtime warning", RuntimeWarning),
