--- conflicted
+++ resolved
@@ -14,7 +14,6 @@
 from typing import Optional
 from typing import Iterable
 from typing import Callable
-from typing import Optional
 from typing import Collection
 from typing import TYPE_CHECKING
 
@@ -76,11 +75,7 @@
     terminate_process_event: Event,
     result_timeout: int,
     pbar_kwargs: Optional[dict[str, Any]] = None,
-<<<<<<< HEAD
-) -> list[Any]:
-=======
 ) -> list[_T]:
->>>>>>> c4269d64
     """Wait for and grab results from a multiprocessing Pool.
 
     Aims to return all results once processes have complete.
@@ -229,11 +224,7 @@
     args_default: Optional[Any] = None,
     kwargs_default: Optional[Any] = None,
     length: Optional[int] = None,
-<<<<<<< HEAD
-):
-=======
 ) -> tuple[Collection[Iterable[Any]], Collection[Mapping[str, Any]]]:
->>>>>>> c4269d64
     """Format args and kwargs correctly if only one set.
 
     If args or kwargs are set to None they are filled with their default value
@@ -273,11 +264,7 @@
     pool_maxtasksperchild: int,
     result_timeout: int,
     pbar_kwargs: Optional[dict[str, Any]] = None,
-<<<<<<< HEAD
-) -> list[Any]:
-=======
 ) -> list[_T]:
->>>>>>> c4269d64
     """See `process_pool_wrapper()` for full documentation of this function.
 
     Sibling function with `_process_pool_wrapper_kwargs_out_order()`.
@@ -331,11 +318,7 @@
     pool_maxtasksperchild: int,
     result_timeout: int,
     pbar_kwargs: Optional[dict[str, Any]] = None,
-<<<<<<< HEAD
-) -> list[Any]:
-=======
 ) -> list[_T]:
->>>>>>> c4269d64
     """See `process_pool_wrapper()` for full documentation of this function.
 
     Sibling function with `_process_pool_wrapper_kwargs_in_order()`.
@@ -379,11 +362,7 @@
 
 
 def multiprocess(
-<<<<<<< HEAD
-    fn: Callable,
-=======
     fn: Callable[..., _T],
->>>>>>> c4269d64
     arg_list: Optional[Collection[Iterable[Any]]] = None,
     kwarg_list: Optional[Collection[Mapping[str, Any]]] = None,
     process_count: Optional[int] = None,
@@ -391,11 +370,7 @@
     in_order: bool = False,
     result_timeout: int = 86400,
     pbar_kwargs: Optional[dict[str, Any]] = None,
-<<<<<<< HEAD
-) -> list[Any]:
-=======
 ) -> list[_T]:
->>>>>>> c4269d64
     """Run a function and arguments across multiple cores of a CPU.
 
     Runs the given function with the arguments given in a multiprocessing.Pool,
