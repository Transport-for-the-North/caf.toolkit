--- conflicted
+++ resolved
@@ -856,13 +856,7 @@
     if not isinstance(factors, pd.Series):
         raise TypeError("Input translation vector is probably the wrong shape.")
     translated = (
-<<<<<<< HEAD
-        vector.mul(factors, axis="index")
-        .groupby(level=[translation.to_column] + ind_names)
-        .sum()
-=======
-        vector.mul(factors, axis=0).groupby(level=[translation_to_col] + ind_names).sum()
->>>>>>> cf7d492f
+        vector.mul(factors, axis=0).groupby(level=[translation.to_column] + ind_names).sum()
     )
 
     if check_totals:
