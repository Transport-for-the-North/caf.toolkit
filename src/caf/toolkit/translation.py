# -*- coding: utf-8 -*-
"""Tools to convert numpy/pandas vectors/matrices between different index systems.

In transport, these tools are very useful for translating data between different
zoning systems.
"""
from __future__ import annotations

# Built-Ins
import logging
import pathlib
import warnings
from typing import Any, Optional, TypedDict, TypeVar

# Third Party
import numpy as np
import pandas as pd

# Local Imports
from caf.toolkit import io, math_utils
from caf.toolkit import pandas_utils as pd_utils
from caf.toolkit import validators

# # # CONSTANTS # # #
_T = TypeVar("_T")

LOG = logging.getLogger(__name__)


# # # CLASSES # # #
class _MultiVectorKwargs(TypedDict):
    """Typed dict for multi_vector_translation kwarg expansion."""

    translation_from_col: str
    translation_to_col: str
    translation_factors_col: str
    translation_dtype: Optional[np.dtype]
    check_totals: bool


# # # FUNCTIONS # # #
# ## PRIVATE FUNCTIONS ## #
def _check_matrix_translation_shapes(
    matrix: np.ndarray,
    row_translation: np.ndarray,
    col_translation: np.ndarray,
) -> None:
    # Check matrix is square
    mat_rows, mat_columns = matrix.shape
    if mat_rows != mat_columns:
        raise ValueError(
            f"The given matrix is not square. Matrix needs to be square "
            f"for the numpy zone translations to work.\n"
            f"Given matrix shape: {str(matrix.shape)}"
        )

    # Check translations are the same shape
    if row_translation.shape != col_translation.shape:
        raise ValueError(
            f"Row and column translations are not the same shape. Both "
            f"need to be (n_in, n_out) shape for numpy zone translations "
            f"to work.\n"
            f"Row shape: {row_translation.shape}\n"
            f"Column shape: {col_translation.shape}"
        )

    # Check translation has the right number of rows
    n_zones_in, _ = row_translation.shape
    if n_zones_in != mat_rows:
        raise ValueError(
            f"Translation rows needs to match matrix rows for the "
            f"numpy zone translations to work.\n"
            f"Given matrix shape: {matrix.shape}\n"
            f"Given translation shape: {row_translation.shape}"
        )


# TODO(BT): Move to numpy_utils??
#  Would mean making array_utils sparse specific
def _convert_dtypes(
    arr: np.ndarray,
    to_type: np.dtype,
    arr_name: str = "arr",
) -> np.ndarray:
    """Convert a numpy array to a different datatype."""
    # Shortcut if already matching
    if to_type == arr.dtype:
        return arr

    # Make sure we're not going to introduce infs...
    mat_max = np.max(arr)
    mat_min = np.min(arr)

    dtype_max: np.floating | int
    dtype_min: np.floating | int
    if np.issubdtype(to_type, np.floating):
        dtype_max = np.finfo(to_type).max
        dtype_min = np.finfo(to_type).min
    elif np.issubdtype(to_type, np.integer):
        dtype_max = np.iinfo(to_type).max
        dtype_min = np.iinfo(to_type).min
    else:
        raise ValueError(f"Don't know how to get min/max info for datatype: {to_type}")

    if mat_max > dtype_max:
        raise ValueError(
            f"The maximum value of {to_type} cannot handle the maximum value "
            f"found in {arr_name}.\n"
            f"Maximum dtype value: {dtype_max}\n"
            f"Maximum {arr_name} value: {mat_max}"
        )

    if mat_min < dtype_min:
        raise ValueError(
            f"The minimum value of {to_type} cannot handle the minimum value "
            f"found in {arr_name}.\n"
            f"Minimum dtype value: {dtype_max}\n"
            f"Minimum {arr_name} value: {mat_max}"
        )

    return arr.astype(to_type)


def _pandas_vector_validation(
    vector: pd.Series | pd.DataFrame,
    translation: pd.DataFrame,
    translation_from_col: str,
    from_unique_index: list[Any],
    to_unique_index: list[Any],
    name: str = "vector",
) -> None:
    """Validate the given parameters for a vector zone translation.

    Parameters
    ----------
    vector:
        The vector to translate. The index must be the values to be translated.

    translation:
        A pandas DataFrame defining the weights to translate use when
        translating.
        Needs to contain columns:
        `translation_from_col`, `translation_to_col`, `translation_factors_col`.

    translation_from_col:
        The name of the column in `translation` containing the current index
        values of `vector`.

    from_unique_index:
        A list of all the unique IDs in the input indexing system.

    to_unique_index:
        A list of all the unique IDs in the output indexing system.

    name:
        The name to use in any warnings messages when they are raised.

    Returns
    -------
    None
    """
    validators.unique_list(from_unique_index, name="from_unique_index")
    validators.unique_list(to_unique_index, name="to_unique_index")

    # Make sure the vector only has the zones defined in from_unique_zones
    missing_rows = set(vector.index.to_list()) - set(from_unique_index)
    if len(missing_rows) > 0:
        warnings.warn(
            f"Some zones in `{name}.index` have not been defined in "
            f"`from_unique_zones`. These zones will be dropped before "
            f"translating.\n"
            f"Additional rows count: {len(missing_rows)}"
        )

    # Check all needed values are in from_zone_col
    trans_from_zones = set(translation[translation_from_col].unique())
    missing_zones = set(from_unique_index) - trans_from_zones
    if len(missing_zones) != 0:
        warnings.warn(
            f"Some zones in `{name}.index` are missing in `translation`. "
            f"Missing zones count: {len(missing_zones)}"
        )


def _pandas_matrix_validation(
    matrix: pd.DataFrame,
    row_translation: pd.DataFrame,
    col_translation: pd.DataFrame,
    translation_from_col: str,
    name: str = "matrix",
) -> None:
    """Validate the given parameters for a matrix zone translation.

    Parameters
    ----------
    matrix:
        The matrix to translate. The index and columns must be the values
        to be translated.

    row_translation:
        A pandas DataFrame defining the weights to translate use when
        translating.
        Needs to contain columns:
        `translation_from_col`, `translation_to_col`, `translation_factors_col`.

    col_translation:
        A pandas DataFrame defining the weights to translate use when
        translating.
        Needs to contain columns:
        `translation_from_col`, `translation_to_col`, `translation_factors_col`.

    translation_from_col:
        The name of the column in `translation` containing the current index
        values of `vector`.

    name:
        The name to use in any warnings messages when they are raised.

    Returns
    -------
    None
    """
    # Throw a warning if any index values are in the matrix, but not in the
    # row_translation. These values will just be dropped.
    translation_from = row_translation[translation_from_col].unique()
    missing_rows = set(matrix.index.to_list()) - set(translation_from)
    if len(missing_rows) > 0:
        total_value_dropped = matrix.loc[list(missing_rows)].to_numpy().sum()
        warnings.warn(
            f"Some zones in `{name}.index` have not been defined in "
            f"`row_translation`. These zones will be dropped before "
            f"translating.\n"
            f"Additional rows count: {len(missing_rows)}\n"
            f"Total value dropped: {total_value_dropped}"
        )

    # Throw a warning if any column values are in the matrix, but not in the
    # col_translation. These values will just be dropped.
    translation_from = col_translation[translation_from_col].unique()
    missing_cols = set(matrix.columns.to_list()) - set(translation_from)
    if len(missing_cols) > 0:
        total_value_dropped = matrix[list(missing_cols)].to_numpy().sum()
        warnings.warn(
            f"Some zones in `{name}.columns` have not been defined in "
            f"`col_translation`. These zones will be dropped before "
            f"translating.\n"
            f"Additional rows count: {len(missing_cols)}\n"
            f"Total value dropped: {total_value_dropped}"
        )


# ## PUBLIC FUNCTIONS ## #
def numpy_matrix_zone_translation(
    matrix: np.ndarray,
    translation: np.ndarray,
    col_translation: Optional[np.ndarray] = None,
    translation_dtype: Optional[np.dtype] = None,
    check_shapes: bool = True,
    check_totals: bool = True,
) -> np.ndarray:
    """Efficiently translates a matrix between index systems.

    Uses the given translation matrices to translate a matrix of values
    from one index system to another. This has been written in pure numpy
    operations.
    NOTE:
    The algorithm optimises for speed by expanding the translation across
    3 dimensions. For large matrices this can result in `MemoryError`. In
    these cases the algorithm will fall back to a slower, more memory
    efficient algorithm when `slow_fallback` is `True`. `translation_dtype`
    can be set to a smaller data type, sacrificing accuracy for speed.

    Parameters
    ----------
    matrix:
        The matrix to translate. Must be square.
        e.g. (n_in, n_in)

    translation:
        A matrix defining the weights to use to translate.
        Should be of shape (n_in, n_out), where the output
        matrix shape will be (n_out, n_out). A value of `0.5` in
        `translation[0, 2]` Would mean that
        50% of the value in index 0 of `vector` should end up in index 2 of
        the output.
        When `col_translation` is None, this defines the translation to use
        for both the rows and columns. When `col_translation` is set, this
        defines the translation to use for the rows.

    col_translation:
        A matrix defining the weights to use to translate the columns.
        Takes an input of the same format as `translation`. When None,
        `translation` is used as the column translation.

    translation_dtype:
        The numpy datatype to use to do the translation. If None, then the
        dtype of the matrix is used. Where such high precision
        isn't needed, a more memory and time efficient data type can be used.

    check_shapes:
        Whether to check that the input and translation shapes look correct.
        Optionally set to `False` if checks have been done externally to speed
        up runtime.

    check_totals:
        Whether to check that the input and output matrices sum to the same
        total.

    Returns
    -------
    translated_matrix:
        matrix, translated into (n_out, n_out) shape via translation.

    Raises
    ------
    ValueError:
        Will raise an error if matrix is not a square array, or if translation
        does not have the same number of rows as matrix.
    """
    # pylint: disable=too-many-locals
    # Init
    translation_from_col = "from_id"
    translation_to_col = "to_id"
    translation_factors_col = "factors"

    # ## OPTIONALLY CHECK INPUT SHAPES ## #
    row_translation = translation
    if col_translation is None:
        col_translation = translation.copy()

    if check_shapes:
        _check_matrix_translation_shapes(
            matrix=matrix,
            row_translation=row_translation,
            col_translation=col_translation,
        )

    # Set the id vals
    from_id_vals = list(range(translation.shape[0]))
    to_id_vals = list(range(translation.shape[1]))

    # Convert numpy arrays into pandas arrays
    dimension_cols = {translation_from_col: from_id_vals, translation_to_col: to_id_vals}
    pd_row_translation = pd_utils.n_dimensional_array_to_dataframe(
        mat=row_translation, dimension_cols=dimension_cols, value_col=translation_factors_col
    ).reset_index()
    zero_mask = pd_row_translation[translation_factors_col] == 0
    pd_row_translation = pd_row_translation[~zero_mask]

    pd_col_translation = pd_utils.n_dimensional_array_to_dataframe(
        mat=col_translation, dimension_cols=dimension_cols, value_col=translation_factors_col
    ).reset_index()
    zero_mask = pd_col_translation[translation_factors_col] == 0
    pd_col_translation = pd_col_translation[~zero_mask]

    return pandas_matrix_zone_translation(
        matrix=pd.DataFrame(data=matrix, columns=from_id_vals, index=from_id_vals),
        translation=pd_row_translation,
        col_translation=pd_col_translation,
        translation_from_col=translation_from_col,
        translation_to_col=translation_to_col,
        translation_factors_col=translation_factors_col,
        translation_dtype=translation_dtype,
        check_totals=check_totals,
    ).to_numpy()


def numpy_vector_zone_translation(
    vector: np.ndarray,
    translation: np.ndarray,
    translation_dtype: Optional[np.dtype] = None,
    check_shapes: bool = True,
    check_totals: bool = True,
) -> np.ndarray:
    """Efficiently translates a vector between index systems.

    Uses the given translation matrix to translate a vector of values from one
    index system to another. This has been written in pure numpy operations.
    This algorithm optimises for speed by expanding the translation across 2
    dimensions. For large vectors this can result in `MemoryError`. If
    this happens, the `translation_dtype` needs to be set to a smaller data
    type, sacrificing accuracy.

    Parameters
    ----------
    vector:
        The vector to translate. Must be one dimensional.
        e.g. (n_in, )

    translation:
        The matrix defining the weights to use to translate matrix. Should
        be of shape (n_in, n_out), where the output vector shape will be
        (n_out, ). A value of `0.5` in `translation[0, 2]` Would mean that
        50% of the value in index 0 of `vector` should end up in index 2 of
        the output.

    translation_dtype:
        The numpy datatype to use to do the translation. If None, then the
        dtype of the vector is used. Where such high precision
        isn't needed, a more memory and time efficient data type can be used.

    check_shapes:
        Whether to check that the input and translation shapes look correct.
        Optionally set to False if checks have been done externally to speed
        up runtime.

    check_totals:
        Whether to check that the input and output vectors sum to the same
        total.

    Returns
    -------
    translated_vector:
        vector, translated into (n_out, ) shape via translation.

    Raises
    ------
    ValueError:
        Will raise an error if `vector` is not a 1d array, or if `translation`
        does not have the same number of rows as vector.
    """
    # ## OPTIONALLY CHECK INPUT SHAPES ## #
    if check_shapes:
        # Check that vector is 1D
        if len(vector.shape) > 1:
            if len(vector.shape) == 2 and vector.shape[1] == 1:
                vector = vector.flatten()
            else:
                raise ValueError(
                    f"The given vector is not a vector. Expected a np.ndarray "
                    f"with only one dimension, but got {len(vector.shape)} "
                    f"dimensions instead."
                )

        # Check translation has the right number of rows
        n_zones_in, _ = translation.shape
        if n_zones_in != len(vector):
            raise ValueError(
                f"The given translation does not have the correct number of "
                f"rows. Translation rows needs to match vector rows for the "
                f"numpy zone translations to work.\n"
                f"Given vector shape: {vector.shape}\n"
                f"Given translation shape: {translation.shape}"
            )

    # ## CONVERT DTYPES ## #
    if translation_dtype is None:
        translation_dtype = np.find_common_type([vector.dtype, translation.dtype], [])  # type: ignore
    vector = _convert_dtypes(
        arr=vector,
        to_type=translation_dtype,
        arr_name="vector",
    )
    translation = _convert_dtypes(
        arr=translation,
        to_type=translation_dtype,
        arr_name="translation",
    )

    # ## TRANSLATE ## #
    try:
        out_vector = np.broadcast_to(np.expand_dims(vector, axis=1), translation.shape)
        out_vector = out_vector * translation
        out_vector = out_vector.sum(axis=0)
    except ValueError as err:
        if not check_shapes:
            raise ValueError(
                "'check_shapes' was set to False, was there a shape mismatch? "
                "Set 'check_shapes' to True, or see above error for more "
                "information."
            ) from err
        raise err

    if not check_totals:
        return out_vector

    if not math_utils.is_almost_equal(vector.sum(), out_vector.sum()):
        raise ValueError(
            f"Some values seem to have been dropped during the translation. "
            f"Check the given translation matrix isn't unintentionally "
            f"dropping values. If the difference is small, it's "
            f"likely a rounding error.\n"
            f"Before: {vector.sum()}\n"
            f"After: {out_vector.sum()}"
        )

    return out_vector


def pandas_long_matrix_zone_translation(
    matrix: pd.DataFrame,
    index_col_1_name: str,
    index_col_2_name: str,
    values_col: str,
    translation: pd.DataFrame,
    translation_from_col: str,
    translation_to_col: str,
    translation_factors_col: str,
    col_translation: Optional[pd.DataFrame] = None,
    translation_dtype: Optional[np.dtype] = None,
    index_col_1_out_name: Optional[str] = None,
    index_col_2_out_name: Optional[str] = None,
    check_totals: bool = True,
) -> pd.DataFrame:
    """Efficiently translates a pandas matrix between index systems.

    Parameters
    ----------
    matrix:
        The matrix to translate, in long format. Must contain columns:
        [`index_col_1_name`, `index_col_2_name`, `value_col`].

    index_col_1_name:
        The name of the first column in `matrix` to translate index system.

    index_col_2_name:
        The name of the second column in `matrix` to translate index system.

    values_col:
        The name of the column in `matrix` detailing the values to translate.

    translation:
        A pandas DataFrame defining the weights to use when translating.
        Needs to contain columns:
        `translation_from_col`, `translation_to_col`, `translation_factors_col`.
        When `col_translation` is None, this defines the translation to use
        for both the rows and columns. When `col_translation` is set, this
        defines the translation to use for the rows.

    col_translation:
        A matrix defining the weights to use to translate the columns.
        Takes an input of the same format as `translation`. When None,
        `translation` is used as the column translation.

    translation_from_col:
        The name of the column in `translation` and `col_translation`
        containing the current index and column values of `matrix`.

    translation_to_col:
        The name of the column in `translation` and `col_translation`
        containing the desired output index and column values. This
        will define the output index and column format.

    translation_factors_col:
        The name of the column in `translation` and `col_translation`
        containing the translation weights between `translation_from_col` and
        `translation_to_col`. Where zone pairs do not exist, they will be
        infilled with `translate_infill`.

    translation_dtype:
        The numpy datatype to use to do the translation. If None, then the
        dtype of `vector` is used. Where such high precision
        isn't needed, a more memory and time efficient data type can be used.

    check_totals:
        Whether to check that the input and output matrices sum to the same
        total.

    index_col_1_out_name:
        The name to give to `index_col_1_name` on return.

    index_col_2_out_name:
        The name to give to `index_col_2_name` on return.

    Returns
    -------
    translated_matrix:
        matrix, translated into to_unique_index system.

    Raises
    ------
    ValueError:
        If matrix is not a square array, or if translation any inputs are not
        the correct format.
    """
    # pylint: disable=too-many-arguments, too-many-locals
    # Init
    keep_cols = [index_col_1_name, index_col_2_name, values_col]
    all_cols = matrix.columns.tolist()

    if index_col_1_out_name is None:
        index_col_1_out_name = index_col_1_name
    if index_col_2_out_name is None:
        index_col_2_out_name = index_col_2_name

    # Drop any columns we're not keeping
    drop_cols = set(all_cols) - set(keep_cols)
    if len(drop_cols) > 0:
        warnings.warn(f"Extra columns found in matrix, dropping the following: {drop_cols}")
    matrix = pd_utils.reindex_cols(df=matrix, columns=keep_cols)

    # Convert to wide to translate
    wide_mat = pd_utils.long_to_wide_infill(
        df=matrix,
        index_col=index_col_1_name,
        columns_col=index_col_2_name,
        values_col=values_col,
    )

    translated_wide_mat = pandas_matrix_zone_translation(
        matrix=wide_mat,
        translation=translation,
        translation_from_col=translation_from_col,
        translation_to_col=translation_to_col,
        translation_factors_col=translation_factors_col,
        col_translation=col_translation,
        translation_dtype=translation_dtype,
        check_totals=check_totals,
    )

    # Convert back
    return pd_utils.wide_to_long_infill(
        df=translated_wide_mat,
        index_col_1_name=index_col_1_out_name,
        index_col_2_name=index_col_2_out_name,
        value_col_name=values_col,
    )


def pandas_matrix_zone_translation(
    matrix: pd.DataFrame,
    translation: pd.DataFrame,
    translation_from_col: str,
    translation_to_col: str,
    translation_factors_col: str,
    col_translation: Optional[pd.DataFrame] = None,
    translation_dtype: Optional[np.dtype] = None,
    check_totals: bool = True,
) -> pd.DataFrame:
    """Efficiently translates a pandas matrix between index systems.

    Only works on wide matrices and not long. If translating long matrices,
    use instead.

    Parameters
    ----------
    matrix:
        The matrix to translate. The index and columns need to be the
        values being translated. This CANNOT be a "long" matrix.

    translation:
        A pandas DataFrame defining the weights to translate use when
        translating.
        Needs to contain columns:
        `translation_from_col`, `translation_to_col`, `translation_factors_col`.
        When `col_translation` is None, this defines the translation to use
        for both the rows and columns. When `col_translation` is set, this
        defines the translation to use for the rows.

    col_translation:
        A matrix defining the weights to use to translate the columns.
        Takes an input of the same format as `translation`. When None,
        `translation` is used as the column translation.

    translation_from_col:
        The name of the column in `translation` and `col_translation`
        containing the current index and column values of `matrix`.

    translation_to_col:
        The name of the column in `translation` and `col_translation`
        containing the desired output index and column values. This
        will define the output index and column format.

    translation_factors_col:
        The name of the column in `translation` and `col_translation`
        containing the translation weights between `translation_from_col` and
        `translation_to_col`. Where zone pairs do not exist, they will be
        infilled with `translate_infill`.

    translation_dtype:
        The numpy datatype to use to do the translation. If None, then the
        dtype of `vector` is used. Where such high precision
        isn't needed, a more memory and time efficient data type can be used.

    check_totals:
        Whether to check that the input and output matrices sum to the same
        total.

    Returns
    -------
    translated_matrix:
        matrix, translated into to_unique_index system.

    Raises
    ------
    ValueError:
        If matrix is not a square array, or if translation any inputs are not
        the correct format.
    """
    # Init
    row_translation = translation
    if col_translation is None:
        col_translation = translation.copy()
    assert col_translation is not None

    # Set the index dtypes to match and validate
    (
        matrix.index,
        matrix.columns,
        row_translation[translation_from_col],
        col_translation[translation_from_col],
    ) = pd_utils.cast_to_common_type(
        [
            matrix.index,
            matrix.columns,
            row_translation[translation_from_col],
            col_translation[translation_from_col],
        ]
    )

    _pandas_matrix_validation(
        matrix=matrix,
        row_translation=row_translation,
        col_translation=col_translation,
        translation_from_col=translation_from_col,
    )

    # Build dictionary of repeated kwargs
    common_kwargs: _MultiVectorKwargs = {
        "translation_from_col": translation_from_col,
        "translation_to_col": translation_to_col,
        "translation_factors_col": translation_factors_col,
        "translation_dtype": translation_dtype,
        "check_totals": False,
    }

<<<<<<< HEAD
    # Filter warnings for things we've already checked
    with warnings.catch_warnings():
        warnings.filterwarnings(
            action="ignore", message="Some zones in `vector.index`", category=UserWarning
        )
=======
    with warnings.catch_warnings():
        # Ignore the warnings we've already checked for
        msg = ".*zones will be dropped.*"
        warnings.filterwarnings(action="ignore", message=msg, category=UserWarning)
>>>>>>> 1dc4b2bd

        half_done = pandas_multi_vector_zone_translation(
            vector=matrix,
            translation=row_translation,
            **common_kwargs,
        )
        translated = pandas_multi_vector_zone_translation(
            vector=half_done.transpose(),
            translation=col_translation,
            **common_kwargs,
        ).transpose()

    if not check_totals:
        return translated

    if not math_utils.is_almost_equal(matrix.to_numpy().sum(), translated.to_numpy().sum()):
        raise ValueError(
            f"Some values seem to have been dropped during the translation. "
            f"Check the given translation matrix isn't unintentionally "
            f"dropping values. If the difference is small, it's likely a "
            f"rounding error.\n"
            f"Before: {matrix.to_numpy().sum()}\n"
            f"After: {translated.to_numpy().sum()}"
        )

    return translated


# TODO(BT): Can uncomment once we have pandas stubs
# @overload
# def pandas_vector_zone_translation(
#     vector: pd.Series,
#     translation: pd.DataFrame,
#     translation_from_col: str,
#     translation_to_col: str,
#     translation_factors_col: str,
#     from_unique_index: list[Any],
#     to_unique_index: list[Any],
#     translation_dtype: Optional[np.dtype] = None,
#     vector_infill: float = 0.0,
#     translate_infill: float = 0.0,
#     check_totals: bool = True,
# ) -> pd.Series:
#     # pylint: disable=too-many-arguments
#     ...  # pragma: no cover
#
#
# @overload
# def pandas_vector_zone_translation(
#     vector: pd.DataFrame,
#     translation: pd.DataFrame,
#     translation_from_col: str,
#     translation_to_col: str,
#     translation_factors_col: str,
#     from_unique_index: list[Any],
#     to_unique_index: list[Any],
#     translation_dtype: Optional[np.dtype] = None,
#     vector_infill: float = 0.0,
#     translate_infill: float = 0.0,
#     check_totals: bool = True,
# ) -> pd.Series | pd.DataFrame:
#     # pylint: disable=too-many-arguments
#     ...  # pragma: no cover


def pandas_vector_zone_translation(
    vector: pd.Series | pd.DataFrame,
    translation: pd.DataFrame,
    translation_from_col: str,
    translation_to_col: str,
    translation_factors_col: str,
    from_unique_index: Optional[list[Any]] = None,
    to_unique_index: Optional[list[Any]] = None,
    translation_dtype: Optional[np.dtype] = None,
    vector_infill: float = 0.0,
    translate_infill: float = 0.0,
    check_totals: bool = True,
) -> pd.Series | pd.DataFrame:
    # pylint: disable=too-many-arguments
    """Efficiently translate a pandas vector between index systems.

    Works for either single (Series) or multi (DataFrame) columns data vectors.
    Essentially switches between `pandas_single_vector_zone_translation()` and
    `pandas_multi_vector_zone_translation()`.

    Parameters
    ----------
    vector:
        The vector to translate. The index must be the values to be translated.

    translation:
        A pandas DataFrame defining the weights to translate use when
        translating.
        Needs to contain columns:
        `translation_from_col`, `translation_to_col`, `translation_factors_col`.

    translation_from_col:
        The name of the column in `translation` containing the current index
        values of `vector`.

    translation_to_col:
        The name of the column in `translation` containing the desired output
        index values. This will define the output index format.

    translation_factors_col:
        The name of the column in `translation` containing the translation
        weights between `translation_from_col` and `translation_to_col`.
        Where zone pairs do not exist, they will be infilled with
        `translate_infill`.

    from_unique_index:
        A list of all the unique IDs in the input indexing system.

    to_unique_index:
        A list of all the unique IDs in the output indexing system.

    translation_dtype:
        The numpy datatype to use to do the translation. If None, then the
        dtype of `vector` is used. Where such high precision
        isn't needed, a more memory and time efficient data type can be used.

    vector_infill:
        The value to use to infill any missing vector values.

    translate_infill:
        The value to use to infill any missing translation factors.

    check_totals:
        Whether to check that the input and output matrices sum to the same
        total.

    Returns
    -------
    translated_vector:
        vector, translated into to_zone system.

    See Also
    --------
    `pandas_single_vector_zone_translation()`
    `pandas_multi_vector_zone_translation()`
    """
    if isinstance(vector, pd.DataFrame):
        if len(vector.columns) > 1:
            return pandas_multi_vector_zone_translation(
                vector=vector,
                translation=translation,
                translation_from_col=translation_from_col,
                translation_to_col=translation_to_col,
                translation_factors_col=translation_factors_col,
                check_totals=check_totals,
            )
        vector = vector.squeeze()

    if from_unique_index is None:
        raise ValueError("from_unique_index must be set for single vector translations")

    if to_unique_index is None:
        raise ValueError("to_unique_index must be set for single vector translations")

    return pandas_single_vector_zone_translation(
        vector=vector,
        translation=translation,
        translation_from_col=translation_from_col,
        translation_to_col=translation_to_col,
        translation_factors_col=translation_factors_col,
        from_unique_index=from_unique_index,
        to_unique_index=to_unique_index,
        translation_dtype=translation_dtype,
        vector_infill=vector_infill,
        translate_infill=translate_infill,
        check_totals=check_totals,
    )


def pandas_single_vector_zone_translation(
    vector: pd.Series | pd.DataFrame,
    translation: pd.DataFrame,
    translation_from_col: str,
    translation_to_col: str,
    translation_factors_col: str,
    from_unique_index: list[Any],
    to_unique_index: list[Any],
    translation_dtype: Optional[np.dtype] = None,
    vector_infill: float = 0.0,
    translate_infill: float = 0.0,
    check_totals: bool = True,
) -> pd.Series:
    # pylint: disable=too-many-arguments
    """Efficiently translate a single-column pandas vector between index systems.

    Internally, checks and converts the pandas inputs into numpy arrays
    and calls `numpy_vector_zone_translation()`. The final output is then
    converted back into a pandas Series, using the same format as the input.

    Parameters
    ----------
    vector:
        The vector to translate. The index must be the values to be translated.

    translation:
        A pandas DataFrame defining the weights to translate use when
        translating.
        Needs to contain columns:
        `translation_from_col`, `translation_to_col`, `translation_factors_col`.

    translation_from_col:
        The name of the column in `translation` containing the current index
        values of `vector`.

    translation_to_col:
        The name of the column in `translation` containing the desired output
        index values. This will define the output index format.

    translation_factors_col:
        The name of the column in `translation` containing the translation
        weights between `translation_from_col` and `translation_to_col`.
        Where zone pairs do not exist, they will be infilled with
        `translate_infill`.

    from_unique_index:
        A list of all the unique IDs in the input indexing system.

    to_unique_index:
        A list of all the unique IDs in the output indexing system.

    translation_dtype:
        The numpy datatype to use to do the translation. If None, then the
        dtype of `vector` is used. Where such high precision
        isn't needed, a more memory and time efficient data type can be used.

    vector_infill:
        The value to use to infill any missing vector values.

    translate_infill:
        The value to use to infill any missing translation factors.

    check_totals:
        Whether to check that the input and output matrices sum to the same
        total.

    Returns
    -------
    translated_vector:
        vector, translated into to_zone system.

    See Also
    --------
    .numpy_vector_zone_translation()
    """
    # If dataframe given, try coerce
    if isinstance(vector, pd.DataFrame):
        if vector.shape[1] != 1:
            raise ValueError(
                "`vector` must be a pandas.Series, or a pandas.DataFrame with "
                f"one column. Got a DataFrame of shape {vector.shape} instead"
            )
        vector = vector[vector.columns[0]]

    # Set the dtypes to match
    vector.index, translation[translation_from_col] = pd_utils.cast_to_common_type(
        [vector.index, translation[translation_from_col]],
    )

    _pandas_vector_validation(
        vector=vector,
        translation=translation,
        translation_from_col=translation_from_col,
        from_unique_index=from_unique_index,
        to_unique_index=to_unique_index,
        name="vector",
    )

    # ## PREP AND TRANSLATE ## #
    # Square the translation
    translation = pd_utils.long_to_wide_infill(
        df=translation,
        index_col=translation_from_col,
        columns_col=translation_to_col,
        values_col=translation_factors_col,
        index_vals=from_unique_index,
        column_vals=to_unique_index,
        infill=translate_infill,
    )

    # Sort vector and infill 0s
    vector = vector.reindex(
        index=from_unique_index,
        fill_value=vector_infill,
    )

    # Translate and return
    translated = numpy_vector_zone_translation(
        vector=vector.values,
        translation=translation.values,
        translation_dtype=translation_dtype,
        check_totals=check_totals,
    )
    return pd.Series(
        data=translated,
        index=to_unique_index,
        name=vector.name,
    )


def _vector_missing_warning(vector: pd.DataFrame, missing_rows: list) -> None:
    """Warn when zones are missing from vector.

    Produces RuntimeWarning detailing the number of missing rows and
    the total value, with count of NaN values in the missing rows.
    """
    n_nans = np.sum(vector.loc[missing_rows].isna().to_numpy())
    n_cells = vector.loc[missing_rows].size
    total_value_dropped = np.nansum(vector.loc[missing_rows].to_numpy())
    if vector.index.names[0] is None:
        index_name = "`vector.index`"
    else:
        index_name = f"`vector.index` ({vector.index.names[0]})"

    warnings.warn(
        f"Some zones in {index_name} have not been defined in "
        "`translation`. These zones will be dropped before translating.\n"
        f"Missing rows count: {len(missing_rows)}\n"
        f"Total value dropped: {total_value_dropped}\n"
        f"NaN cells: {n_nans} / {n_cells} ({n_nans / n_cells:.0%} of missing rows)",
    )
    LOG.debug("Missing zones dropped before translation: %s", missing_rows)


def pandas_multi_vector_zone_translation(
    vector: pd.DataFrame,
    translation: pd.DataFrame,
    translation_from_col: str,
    translation_to_col: str,
    translation_factors_col: str,
    translation_dtype: Optional[np.dtype] = None,
    check_totals: bool = True,
) -> pd.DataFrame:
    """Efficiently translate a multi-column pandas vector between index systems.

    Internally, checks and converts the pandas inputs into numpy arrays
    and calls `numpy_vector_zone_translation()`. The final output is then
    converted back into a pandas Series, using the same format as the input.

    Parameters
    ----------
    vector:
        The vector to translate. The index must be the values to be translated.
        Any further segmentation data (i.e. data which should not be factored
        or translated) must be either in the columns or part of a MultiIndex.
        If part of a MultiIndex, the level of the MultiIndex to translate on
        must be named share a name with translation_from_col.

    translation:
        A pandas DataFrame defining the weights to translate use when
        translating.
        Needs to contain columns:
        `translation_from_col`, `translation_to_col`, `translation_factors_col`.

    translation_from_col:
        The name of the column in `translation` containing the current index
        values of `vector`.

    translation_to_col:
        The name of the column in `translation` containing the desired output
        index values. This will define the output index format.

    translation_factors_col:
        The name of the column in `translation` containing the translation
        weights between `translation_from_col` and `translation_to_col`.
        Where zone pairs do not exist, they will be infilled with
        `translate_infill`.

    translation_dtype:
        The numpy datatype to use to do the translation. If None, then the
        dtype of the vector is used. Where such high precision
        isn't needed, a more memory and time efficient data type can be used.

    check_totals:
        Whether to check that the input and output matrices sum to the same
        total.

    Returns
    -------
    translated_vector:
        vector, translated into to_zone system.

    See Also
    --------
    .numpy_vector_zone_translation()
    """
    vector = vector.copy()
    translation = translation.copy()

    # Throw a warning if any index values are in the vector, but not in the
    # translation. These values will just be dropped.
    translation_from = translation[translation_from_col].unique()

    # ## CONVERT DTYPES ## #
    # Convert data dtypes if needed
    if translation_dtype is None:
        translation_dtype = np.promote_types(
            translation[translation_factors_col].dtype, vector.to_numpy().dtype
        )
    assert translation_dtype is not None

    new_values = _convert_dtypes(
        arr=vector.to_numpy(),
        to_type=translation_dtype,
        arr_name="vector",
    )
    vector = pd.DataFrame(index=vector.index, columns=vector.columns, data=new_values)
    translation[translation_factors_col] = _convert_dtypes(
        arr=translation[translation_factors_col].to_numpy(),
        to_type=translation_dtype,
        arr_name="row_translation",
    )

    # ## PREP AND TRANSLATE ## #
    # set index for translation
    indexed_translation = translation.set_index([translation_from_col, translation_to_col])

    # Correct index for vector
    if isinstance(vector.index, pd.MultiIndex):
        ind_names = list(vector.index.names)
        if translation_from_col in ind_names:
            warnings.warn(
                "The input vector is MultiIndexed. The translation "
                f"will be done using the {translation_from_col} level "
                "of the index. If this is unexpected, check your "
                "inputs."
            )
            vector.reset_index(inplace=True)
            (
                vector[translation_from_col],
                translation[translation_from_col],
            ) = pd_utils.cast_to_common_type(
                [vector[translation_from_col], translation[translation_from_col]],
            )
            vector.set_index(ind_names, inplace=True)
            # this will be used for final grouping
            ind_names.remove(translation_from_col)
            missing_rows = set(vector.index.get_level_values(translation_from_col)) - set(
                translation_from
            )
            if len(missing_rows) > 0:
                _vector_missing_warning(vector, list(missing_rows))

        else:
            raise ValueError(
                "The input vector is MultiIndexed and does not "
                f"contain the expected column, {translation_from_col}."
                "Either rename the correct index level, or input "
                "a vector with a single index to use."
            )
    else:
        vector.index, translation[translation_from_col] = pd_utils.cast_to_common_type(
            [vector.index, translation[translation_from_col]],
        )
        missing_rows = set(vector.index.to_list()) - set(translation_from)
        if len(missing_rows) > 0:
            _vector_missing_warning(vector, list(missing_rows))

        # Doesn't matter if it already equals this, quicker than checking.
        vector.index.names = [translation_from_col]
        ind_names = []

    # trans_vector should now contain the correct index level if an error hasn't
    # been raised
    translated = (
        vector.mul(indexed_translation[translation_factors_col].squeeze(), axis="index")
        .groupby(level=[translation_to_col] + ind_names)
        .sum()
    )

    if check_totals:
        overall_diff = translated.sum().sum() - vector.sum().sum()
        if not math_utils.is_almost_equal(translated.sum().sum(), vector.sum().sum()):
            raise ValueError(
                "Some values seem to have been dropped. The difference "
                f"total is {overall_diff} (translated - original)."
            )

    # Sometimes we need to remove the index name to make sure the same style of
    # dataframe is returned as that which came in
    if vector.index.name is None:
        translated.index.name = None

    return translated


def _load_translation(
    path: pathlib.Path, from_column: int | str, to_column: int | str, factors_column: int | str
) -> tuple[pd.DataFrame, tuple[str, str, str]]:
    """Load translation file and determine name of any column positions given.

    Returns
    -------
    pd.DataFrame
        Translation data.
    (str, str, str)
        From, to and factors column names.
    """
    LOG.info("Loading translation lookup data from: '%s'", path)
    data = io.read_csv(
        path,
        name="translation lookup",
        usecols=[from_column, to_column, factors_column],
        dtype={factors_column: float},
    )

    columns = (from_column, to_column, factors_column)
    str_columns = [data.columns[i] if isinstance(i, int) else i for i in columns]

    # Attempt to convert ID columns to integers,
    # but not necessarily a problem if they aren't
    for column in str_columns[:2]:
        try:
            data[column] = pd.to_numeric(data[column], downcast="integer")
        except ValueError:
            pass

    columns = ("from_column", "to_column", "factors_column")
    LOG.info(
        "Translation loaded with following columns:\n\t%s",
        "\n\t".join(f"{i}: {j}" for i, j in zip(columns, str_columns)),
    )

    #  MyPy is confused about the tuple
    return data, tuple(str_columns)  # type: ignore


def _validate_column_name_parameters(params: dict[str, Any], *names: str) -> None:
    """Check all `names` are present and are strings in `params`.

    Raises TypeError for any `names` which aren't strings in `params`.
    """
    any_positions = False
    for name in names:
        value = params.get(name)
        if isinstance(value, int):
            any_positions = True

        elif not isinstance(value, str):
            raise TypeError(
                f"{name} parameter should be the name of a column not {type(value)}"
            )

    if any_positions:
        warnings.warn(
            "column positions are given instead of names,"
            " make sure the columns are in the correct order"
        )


def vector_translation_from_file(
    vector_path: pathlib.Path,
    translation_path: pathlib.Path,
    output_path: pathlib.Path,
    vector_zone_column: str | int,
    translation_from_column: str | int,
    translation_to_column: str | int,
    translation_factors_column: str | int,
) -> None:
    """Translate zoning system of vector CSV file.

    Load vector from CSV, perform translation and write to new CSV.

    Parameters
    ----------
    vector_path : pathlib.Path
        Path to CSV file containing data to be translated.
    translation_path : pathlib.Path
        Path to translation lookup CSV.
    output_path : pathlib.Path
        CSV path to save the translated data to.
    vector_zone_column : str | int
        Name, or position, of the zone ID column in `vector_path` file.
    translation_from_column : str | int
        Name, or position, of zone ID column in translation which
        corresponds to the current vector zone ID.
    translation_to_column : str | int
        Name, or position, of column in translation for the new zone IDs.
    translation_factors_column : str | int
        Name, or position, of column in translation containing the
        splitting factors.
    """
    # TODO(MB) Add optional from / to unique index parameters,
    # otherwise infer from translation file
    _validate_column_name_parameters(
        locals(),
        "vector_zone_column",
        "translation_from_column",
        "translation_to_column",
        "translation_factors_column",
    )

    LOG.info("Loading vector data from: '%s'", vector_path)
    vector = io.read_csv(vector_path, index_col=[vector_zone_column])
    LOG.info(
        "Loaded vector data with zone ID (index) column '%s' and %s data columns: %s",
        vector.index.name,
        len(vector.columns),
        ", ".join(f"'{i}'" for i in vector.columns),
    )

    non_numeric = vector.select_dtypes(exclude="number").columns.tolist()
    if len(non_numeric) > 0:
        LOG.warning(
            "Ignoring %s columns containing non-numeric"
            " data, these will not be translated: %s",
            len(non_numeric),
            ", ".join(f"'{i}'" for i in non_numeric),
        )
        vector = vector.drop(columns=non_numeric)

    if len(vector.columns) == 0:
        LOG.error("no numeric columns in vector data to translate")
        return

    lookup, (from_col, to_col, factors_col) = _load_translation(
        translation_path,
        translation_from_column,
        translation_to_column,
        translation_factors_column,
    )
    translated = pandas_vector_zone_translation(
        vector,
        lookup,
        translation_from_col=from_col,
        translation_to_col=to_col,
        translation_factors_col=factors_col,
        from_unique_index=lookup[from_col].unique().tolist(),
        to_unique_index=lookup[to_col].unique().tolist(),
    )

    translated.to_csv(output_path)
    LOG.info("Written translated CSV to '%s'", output_path)


def matrix_translation_from_file(
    matrix_path: pathlib.Path,
    translation_path: pathlib.Path,
    output_path: pathlib.Path,
    matrix_zone_columns: tuple[int | str, int | str],
    matrix_values_column: int | str,
    translation_from_column: int | str,
    translation_to_column: int | str,
    translation_factors_column: int | str,
) -> None:
    """Translate zoning system of matrix CSV file.

    Load matrix from CSV, perform translation and write to new
    CSV. CSV files are expected to be in the matrix 'long' format.

    Parameters
    ----------
    matrix_path : pathlib.Path
        Path to matrix CSV file.
    translation_path : pathlib.Path
        Path to translation lookup CSV.
    output_path : pathlib.Path
        CSV path to save the translated data to.
    matrix_zone_columns : tuple[int | str, int | str]
        Names, or positions, of the 2 columns containing
        the zone IDs in the matrix file.
    matrix_values_column : int | str
        Name, or position, of the column containing the matrix values.
    translation_from_column : int | str
        Name, or position, of zone ID column in translation which
        corresponds to the current vector zone ID.
    translation_to_column : int | str
        Name, or position, of column in translation for the new zone IDs.
    translation_factors_column : int | str
        Name, or position, of column in translation
        containing the splitting factors.
    """
    # TODO(MB) Handle square format CSVs, and deal with too-many-locals
    # pylint: disable=too-many-locals
    format_ = "long"
    _validate_column_name_parameters(
        locals(),
        "matrix_values_column",
        "translation_from_column",
        "translation_to_column",
        "translation_factors_column",
    )

    matrix_zone_columns = tuple(matrix_zone_columns)
    are_strings = any(not isinstance(i, str) for i in matrix_zone_columns)
    if len(matrix_zone_columns) != 2 or are_strings:
        raise TypeError(
            "matrix_zone_columns should be a tuple containing "
            f"the names of 2 columns not {matrix_zone_columns}"
        )

    LOG.info("Loading matrix data from: '%s'", matrix_path)
    matrix = io.read_csv_matrix(
        matrix_path,
        format_=format_,
        index_col=matrix_zone_columns,
        usecols=[*matrix_zone_columns, matrix_values_column],
        dtype={matrix_values_column: float},
    )
    LOG.info(
        "Loaded matrix with index from '%s' and columns from '%s' containing %s cells",
        matrix.index.name,
        matrix.columns.name,
        matrix.size,
    )

    lookup, (from_col, to_col, factors_col) = _load_translation(
        translation_path,
        translation_from_column,
        translation_to_column,
        translation_factors_column,
    )

    translated = pandas_matrix_zone_translation(
        matrix,
        lookup,
        translation_from_col=from_col,
        translation_to_col=to_col,
        translation_factors_col=factors_col,
    )

    translated.index.name = matrix.index.name
    translated.columns.name = matrix.columns.name

    if format_ == "long":
        translated = translated.stack().to_frame()

        # Get name of value column
        if isinstance(matrix_values_column, str):
            translated.columns = [matrix_values_column]
        else:
            headers = io.read_csv(
                matrix_path,
                index_col=matrix_zone_columns,
                usecols=[*matrix_zone_columns, matrix_values_column],
                nrows=2,
            )
            translated.columns = headers.columns

    translated.to_csv(output_path)
    LOG.info("Written translated matrix CSV to '%s'", output_path)<|MERGE_RESOLUTION|>--- conflicted
+++ resolved
@@ -724,18 +724,16 @@
         "check_totals": False,
     }
 
-<<<<<<< HEAD
-    # Filter warnings for things we've already checked
-    with warnings.catch_warnings():
-        warnings.filterwarnings(
-            action="ignore", message="Some zones in `vector.index`", category=UserWarning
-        )
-=======
     with warnings.catch_warnings():
         # Ignore the warnings we've already checked for
         msg = ".*zones will be dropped.*"
         warnings.filterwarnings(action="ignore", message=msg, category=UserWarning)
->>>>>>> 1dc4b2bd
+
+        # Filter warnings for things we've already checked
+    with warnings.catch_warnings():
+        warnings.filterwarnings(
+            action="ignore", message="Some zones in `vector.index`", category=UserWarning
+        )
 
         half_done = pandas_multi_vector_zone_translation(
             vector=matrix,
