--- conflicted
+++ resolved
@@ -496,12 +496,6 @@
     translation_from_col: str,
     translation_to_col: str,
     translation_factors_col: str,
-<<<<<<< HEAD
-    from_unique_index: list[Any],
-    to_unique_index: list[Any],
-    translation: pd.DataFrame,
-=======
->>>>>>> 66cc6d38
     col_translation: Optional[pd.DataFrame] = None,
     translation_dtype: Optional[np.dtype] = None,
     index_col_1_out_name: Optional[str] = None,
