# -*- coding: utf-8 -*-
"""Base config class for storing and reading parameters for any NorMITs demand script."""
from __future__ import annotations

# # # IMPORTS # # #
import datetime as dt
import json
from pathlib import Path
import textwrap
<<<<<<< HEAD
from typing import Optional, Union
=======

from typing import Any
from typing import Optional
from typing import overload
>>>>>>> 19eadbf9

# pylint: disable=import-error
import pydantic
import strictyaml

# pylint: enable=import-error
# # # CONSTANTS # # #


# # # CLASSES # # #
class BaseConfig(pydantic.BaseModel):
    r"""Base class for storing model parameters.

    Contains functionality for reading / writing parameters to
    config files in the YAML format.

    See Also
    --------
    [pydantic docs](https://pydantic-docs.helpmanual.io/):
        for more information about using pydantic's model classes.
    `pydantic.BaseModel`: which handles converting data to Python types.
    `pydantic.validator`: which allows additional custom validation methods.

    Examples
    --------
    Example of creating a config class and initialising it with
    values, values will be validated and converted to correct
    type on initialisation.

    >>> from pathlib import Path
    >>> from caf.toolkit import BaseConfig
    >>> class ExampleParameters(BaseConfig):
    ...    import_folder: Path
    ...    name: str
    ...    some_option: bool = True
    >>> parameters = ExampleParameters(
    ...    import_folder="Test Folder",
    ...    name="Test",
    ...    some_option=False,
    ... )

    Example of instance of class after initialisation, the path differs
    depending on operating system.

    >>> parameters # doctest: +SKIP
    ExampleParameters(
        import_folder=WindowsPath('Test Folder'),
        name='Test',
        some_option=False,
    )

    Config class can be converted to YAML or saved with `save_yaml`.

    >>> print(parameters.to_yaml())
    import_folder: Test Folder
    name: Test
    some_option: no

    Config class data can be loaded from a YAML config file using `load_yaml`.

    >>> yaml_text = '''
    ... import_folder: Test Folder
    ... name: Test
    ... some_option: no
    ... '''
    >>> loaded_parameters = ExampleParameters.from_yaml(yaml_text)
    >>> loaded_parameters == parameters
    True
    """

    @classmethod
    def from_yaml(cls, text: str):
        """Parse class attributes from YAML `text`.

        Parameters
        ----------
        text: str
            YAML formatted string, with parameters for
            the class attributes.

        Returns
        -------
        Instance of self
            Instance of class with attributes filled in from
            the YAML data.
        """
        data = strictyaml.load(text).data
        return cls.parse_obj(data)

    @classmethod
    def load_yaml(cls, path: Path):
        """Read YAML file and load the data using `from_yaml`.

        Parameters
        ----------
        path: Path
            Path to YAML file containing parameters.

        Returns
        -------
        Instance of self
            Instance of class with attributes filled in from
            the YAML data.
        """
        # pylint: disable = unspecified-encoding
        with open(path, "rt") as file:
            text = file.read()
        return cls.from_yaml(text)

    def to_yaml(self) -> str:
        """Convert attributes from self to YAML string.

        Returns
        -------
        str
            YAML formatted string with the data from
            the class attributes.
        """
        # Use pydantic to convert all types to json compatible,
        # then convert this back to a dictionary to dump to YAML
        json_dict = json.loads(self.json())

        # Strictyaml cannot handle None so excluding from output
        json_dict = _remove_none_dict(json_dict)

        return strictyaml.as_document(json_dict).as_yaml()

    def save_yaml(
        self,
        path: Path,
        datetime_comment: bool = True,
        other_comment: Optional[str] = None,
        format_comment: bool = False,
    ) -> None:
        """Write data from self to a YAML file.

        Parameters
        ----------
        path: Path
            Path to YAML file to output.
        datetime_comment : bool, default True
            Whether to include a comment at the top of
            the config file with the current date and time.
        other_comment : str, optional
            Additional comments to add to the top of the
            config file, "#" will be added to the start of
            each new line if it isn't already there.
        format_comment : bool, default False
            Whether to remove newlines from `other_comment` and
            format lines to a specific character length.
        """
        if other_comment is None or other_comment.strip() == "":
            comment_lines = []
        elif format_comment:
            comment_lines = textwrap.wrap(other_comment)
        else:
            comment_lines = other_comment.split("\n")

        if datetime_comment:
            comment_lines.insert(
                0,
                f"{self.__class__.__name__} config written "
                f"on {dt.datetime.now():%Y-%m-%d at %H:%M}",
            )

        yaml = self.to_yaml()

        if len(comment_lines) > 0:
            comment_lines = [i if i.startswith("#") else f"# {i}" for i in comment_lines]
            yaml = "\n".join(comment_lines + [yaml])

        # pylint: disable = unspecified-encoding
        with open(path, "wt") as file:
            file.write(yaml)

    @classmethod
    def write_example(
        cls, path_: Path, /, comment_: Optional[str] = None, **examples: str
    ) -> None:
        """Write examples to a config file.

        Parameters
        ----------
        path_ : Path
            Path to the YAML file to write.
        comment_ : str, optional
            Comment to add to the top of the example config file,
            will be formatted to add "#" symbols and split across
            multiple lines.
        examples : str
            Fields of the config to write, any missing fields
            are filled in with their default value (if they have
            one) or 'REQUIRED' / 'OPTIONAL'.
        """
        data = {}
        for name, field in cls.__fields__.items():
            if field.default is not None:
                value = field.default
            else:
                value = "REQUIRED" if field.required else "OPTIONAL"

            data[name] = examples.get(name, value)

        example = cls.construct(_fields_set=None, **data)
        example.save_yaml(
            path_,
            datetime_comment=False,
            other_comment=comment_,
            format_comment=True,
        )


# # # FUNCTIONS # # #
<<<<<<< HEAD
def _is_collection(object: any):
=======
def _is_collection(obj: Any) -> bool:
>>>>>>> 19eadbf9
    """
    Check if an object is any type of non-dict collection.

    Currently only checks for list, tuple or set,
    """
<<<<<<< HEAD
    if isinstance(object, list):
        return True
    elif isinstance(object, tuple):
        return True
    elif isinstance(object, set):
        return True
    elif isinstance(object, dict):
        return True
    return False


def _remove_none_collection(data: Union[list, set, tuple]):
    """Remove items recursively from collections which are None."""
    # empty list, type set later
    filtered = []
    for item in data:
        if item is None:
            continue
        elif isinstance(item, dict):
=======
    return isinstance(obj, (list, tuple, set, dict))


@overload
def _remove_none_collection(data: list) -> list:
    ...  # pragma: no cover


@overload
def _remove_none_collection(data: set) -> set:
    ...  # pragma: no cover


@overload
def _remove_none_collection(data: tuple) -> tuple:
    ...  # pragma: no cover


def _remove_none_collection(data: list | set | tuple) -> list | set | tuple:
    """Remove items recursively from collections which are None."""
    filtered = []
    for item in data:
        # Skip the None item so it's not included
        if item is None:
            continue

        # Clean and keep any other items
        if isinstance(item, dict):
>>>>>>> 19eadbf9
            item = _remove_none_dict(item)
        elif _is_collection(item):
            item = _remove_none_collection(item)
        filtered.append(item)
<<<<<<< HEAD
=======

>>>>>>> 19eadbf9
    # return same type as input
    return type(data)(filtered)


def _remove_none_dict(data: dict) -> dict:
    """Remove items recursively from dictionary which are None."""
    filtered = {}

    for key, value in data.items():
        if value is None:
            continue

        if isinstance(value, dict):
            value = _remove_none_dict(value)

        elif _is_collection(value):
            value = _remove_none_collection(value)

        filtered[key] = value

    return filtered<|MERGE_RESOLUTION|>--- conflicted
+++ resolved
@@ -7,14 +7,10 @@
 import json
 from pathlib import Path
 import textwrap
-<<<<<<< HEAD
-from typing import Optional, Union
-=======
 
 from typing import Any
 from typing import Optional
 from typing import overload
->>>>>>> 19eadbf9
 
 # pylint: disable=import-error
 import pydantic
@@ -228,37 +224,12 @@
 
 
 # # # FUNCTIONS # # #
-<<<<<<< HEAD
-def _is_collection(object: any):
-=======
 def _is_collection(obj: Any) -> bool:
->>>>>>> 19eadbf9
     """
     Check if an object is any type of non-dict collection.
 
     Currently only checks for list, tuple or set,
     """
-<<<<<<< HEAD
-    if isinstance(object, list):
-        return True
-    elif isinstance(object, tuple):
-        return True
-    elif isinstance(object, set):
-        return True
-    elif isinstance(object, dict):
-        return True
-    return False
-
-
-def _remove_none_collection(data: Union[list, set, tuple]):
-    """Remove items recursively from collections which are None."""
-    # empty list, type set later
-    filtered = []
-    for item in data:
-        if item is None:
-            continue
-        elif isinstance(item, dict):
-=======
     return isinstance(obj, (list, tuple, set, dict))
 
 
@@ -287,15 +258,10 @@
 
         # Clean and keep any other items
         if isinstance(item, dict):
->>>>>>> 19eadbf9
             item = _remove_none_dict(item)
         elif _is_collection(item):
             item = _remove_none_collection(item)
         filtered.append(item)
-<<<<<<< HEAD
-=======
-
->>>>>>> 19eadbf9
     # return same type as input
     return type(data)(filtered)
 
