# -*- coding: utf-8 -*-
"""
Helper functions for creating and managing a logger.

This module is designed to initialise Python logging consistently
and automatically log tool and system information.

Classes
-------
LogHelper
    Main context manager class for creating and managing loggers and
    logging key tool / system information.
TemporaryLogFile
    Context manager for adding a log file handler to a logger and
    removing it when done.
"""
from __future__ import annotations

import functools
import getpass
import logging
import os
import platform
<<<<<<< HEAD
import warnings
from typing import Any, Iterable, Optional
=======
from typing import Annotated, Any, Iterable, Optional
>>>>>>> 193f2451

import psutil
import pydantic
from psutil import _common
from pydantic import dataclasses, types

# # # CONSTANTS # # #
DEFAULT_CONSOLE_FORMAT = "[%(asctime)s - %(levelname)-8.8s] %(message)s"
DEFAULT_CONSOLE_DATETIME = "%H:%M:%S"
DEFAULT_FILE_FORMAT = "%(asctime)s [%(name)-40.40s] [%(levelname)-8.8s] %(message)s"
DEFAULT_FILE_DATETIME = "%d-%m-%Y %H:%M:%S"

# Regular expression for semantic versioning string from https://semver.org/
_SEMVER_REGEX = (
    r"^(?P<major>0|[1-9]\d*)\.(?P<minor>0|[1-9]\d*)\.(?P<patch>0|[1-9]\d*)"
    r"(?:-(?P<prerelease>(?:0|[1-9]\d*|\d*[a-zA-Z-][0-9a-zA-Z-]*)"
    r"(?:\.(?:0|[1-9]\d*|\d*[a-zA-Z-][0-9a-zA-Z-]*))*))?"
    r"(?:\+(?P<buildmetadata>[0-9a-zA-Z-]+(?:\.[0-9a-zA-Z-]+)*))?$"
)


# # # CLASSES # # #


class LoggingWarning(Warning):
    """Warnings from the `LogHelper` and other toolkit logging functionality."""


@dataclasses.dataclass
class ToolDetails:
    """Information about the current tool.

    Attributes
    ----------
    name: str
        Name of the tool.
    version: str
        Version of the tool, should be in semantic versioning
        format https://semver.org/.
    homepage: str, optional
        URL of the homepage for the tool.
    source_url: str, optional
        URL of the source code repository for the tool.
    """

    name: str
    version: Annotated[
        str, types.StringConstraints(strip_whitespace=True, pattern=_SEMVER_REGEX)
    ]
    homepage: Optional[pydantic.HttpUrl] = None
    source_url: Optional[pydantic.HttpUrl] = None

    def __str__(self) -> str:
        """Nicely formatted multi-line string."""
        message = ["Tool Information", "----------------"]

        # pylint false positive for __dataclass_fields__ no-member
        # pylint: disable=no-member
        length = functools.reduce(
            max, (len(i) for i in self.__dataclass_fields__ if getattr(self, i) is not None)
        )

        for name in self.__dataclass_fields__:
            value = getattr(self, name)
            if value is None:
                continue

            message.append(f"{name:<{length}.{length}} : {value}")

        return "\n".join(message)


@dataclasses.dataclass
class SystemInformation:
    """Information about the PC and Python version.

    Attributes
    ----------
    user: str
        Account name of the currently logged in user.
    pc_name: str
        Name of the PC.
    python_version: str
        Python version being used.
    operating_system: str
        Information about the name and version of OS.
    architecture: str
        Name of the machine architecture e.g. "AMD64".
    processor: str
        Name of the processor e.g. "Intel64 Family 6 Model 85 Stepping 7, GenuineIntel".
    cpu_count: int | None
        Number of logical CPU cores on the machine.
    total_ram: int | None
        Total virtual memory (bytes) on the machine.
    """

    user: str
    pc_name: str
    python_version: str
    operating_system: str
    architecture: str
    processor: str
    cpu_count: Optional[int]
    total_ram: Optional[int]

    @classmethod
    def load(cls) -> SystemInformation:
        """Load system information."""
        info = platform.uname()

        ram = psutil.virtual_memory()
        if ram is None:
            total_ram = None
        else:
            total_ram = ram.total

        try:
            user = getpass.getuser()
        except ModuleNotFoundError:
            # If LOGNAME, USER, LNAME and USERNAME are not set, then
            # uses the pwd module which isn't available on all systems
            user = "unknown"

        return SystemInformation(
            user=user,
            pc_name=info.node,
            python_version=platform.python_version(),
            operating_system=f"{info.system} {info.release} ({info.version})",
            architecture=info.machine,
            processor=info.processor,
            cpu_count=os.cpu_count(),
            total_ram=total_ram,
        )

    def __str__(self) -> str:
        """Nicely formatted multi-line string."""
        message = ["System Information", "------------------"]

        # pylint false positive for __dataclass_fields__ no-member
        # pylint: disable=no-member
        length = functools.reduce(max, (len(i) for i in self.__dataclass_fields__))

        for name in self.__dataclass_fields__:
            value = getattr(self, name)
            if value is None:
                value = "unknown"
            elif name == "total_ram":
                value = _common.bytes2human(value)

            message.append(f"{name:<{length}.{length}} : {value}")

        return "\n".join(message)


class LogHelper:
    """Class for managing Python loggers.

    Parameters
    ----------
    root_logger : str
        Name of the root logger to add handlers to,
        should be the name of the Python package.
    tool_details : ToolDetails
        Details of the tool being ran.
    console : bool, optional
        If True (default) output log messages to the console
        with default settings.
    log_file : os.PathLike, optional
        If given output log messages to a file with default
        settings.
    warning_capture : bool, optional
        If True (default) capture, and log, Python warnings.

    Examples
    --------
    When using Python's built-in logging functionality a module level
    logger constant should be used.

    >>> import logging
    >>>
    >>> LOG = logging.getLogger(__name__)

    This module constant should be used for logging any messages, in
    one of 5 levels.

    >>> LOG.debug("Log a debug message")
    >>> LOG.info("Log an info message")
    >>> LOG.warning("Log a warning message")
    >>> LOG.error("Log an error message")
    >>> LOG.critical("Log a critical message")

    To determine where log messages are written to (console / log file)
    the log handlers need to be setup, the `LogHelper` class can do
    this and will automatically clean-up upon exiting using a `with`
    statement.

    The example below shows how to setup logging with a log file using
    the `LogHelper` class, which will create a log file and write system
    and tool information to it automatically.

    >>> # Temp directory for testing purposes
    >>> tmp_path = getfixture('tmp_path')
    >>> path = tmp_path / "test.log"
    >>> details = ToolDetails("test", "1.2.3")
    >>>
    >>> with LogHelper(__package__, details, log_file=path):
    ...     # Add main function for running your tool here
    ...
    ...     # Any log messages within the with statement will be written to
    ...     # the log file, even if running in other functions / modules
    ...     LOG.info("Log messages using module logger")

    The following example shows how to setup logging with a custom console
    or file output, this also allows log files to be added after initial
    setup of `LogHelper` e.g. in another function after the output
    directory is known.

    >>> with LogHelper(__package__, details, console=False) as log_helper:
    ...     # Console handler with custom message format
    ...     log_helper.add_console_handler(ch_format="[%(levelname)-8.8s] %(message)s")
    ...     # File handler with custom message format
    ...     log_helper.add_file_handler(path, fh_format="[%(levelname)-8.8s] %(message)s")
    ...
    ...     # Write initialisation log message with system and tool information
    ...     log_helper.write_instantiate_message()
    """

    def __init__(
        self,
        root_logger: str,
        tool_details: ToolDetails,
        console: bool = True,
        log_file: os.PathLike | None = None,
        warning_capture: bool = True,
    ):
        self.logger_name = str(root_logger)
        self.logger = logging.getLogger(self.logger_name)
        self.logger.setLevel(logging.DEBUG)

        self.tool_details = tool_details
        self._warning_logger: logging.Logger | None = None

        if console:
            self.add_console_handler()

        if log_file is not None:
            self.add_file_handler(log_file)

        if len(self.logger.handlers) > 0:
            self.write_instantiate_message()
        else:
            warnings.warn(
                "LogHelper initialised without any logging handlers, "
                "`logging.basicConfig` will be called with default parameters "
                "at first log attempt if no handlers are added before that.",
                LoggingWarning,
            )

        if warning_capture:
            self.capture_warnings()

    def add_handler(self, handler: logging.Handler) -> None:
        """Add custom `handler` to the logger.

        This will also add handler to the warnings logger if
        warnings capture is enabled.

        Parameters
        ----------
        handler : logging.Handler
            Handler to add.
        """
        self.logger.addHandler(handler)

        if self._warning_logger is not None:
            self._warning_logger.addHandler(handler)

    def add_console_handler(
        self,
        ch_format: str = DEFAULT_CONSOLE_FORMAT,
        datetime_format: str = DEFAULT_CONSOLE_DATETIME,
        log_level: int = logging.INFO,
    ) -> None:
        """Add custom console handler to the logger.

        Parameters
        ----------
        ch_format:
            A string defining a custom formatting to use for the StreamHandler().
            Defaults to "[%(levelname)-8.8s] %(message)s".

        datetime_format:
            The datetime format to use when logging to the console.
            Defaults to "%H:%M:%S"

        log_level:
            The logging level to give to the StreamHandler.

        See Also
        --------
        `get_console_handler`
        """
        handler = get_console_handler(ch_format, datetime_format, log_level)
        self.add_handler(handler)

    def add_file_handler(
        self,
        log_file: os.PathLike,
        fh_format: str = DEFAULT_FILE_FORMAT,
        datetime_format: str = DEFAULT_FILE_DATETIME,
        log_level: int = logging.DEBUG,
    ) -> None:
        """Add custom file handler to the logger.

        Parameters
        ----------
        log_file:
            The path to a file to output the log

        fh_format:
            A string defining a custom formatting to use for the StreamHandler().
            Defaults to
            "%(asctime)s [%(name)-40.40s] [%(levelname)-8.8s] %(message)s".

        datetime_format:
            The datetime format to use when logging to the console.
            Defaults to "%d-%m-%Y %H:%M:%S"

        log_level:
            The logging level to give to the FileHandler.

        See Also
        --------
        `get_file_handler`
        """
        handler = get_file_handler(log_file, fh_format, datetime_format, log_level)
        self.add_handler(handler)

    def capture_warnings(self) -> None:
        """Capture warnings using logging.

        Runs `logging.captureWarnings(True)` to capture warnings then
        adds all the handlers from the root `logger`.

        See Also
        --------
        `capture_warnings`
        """
        logging.captureWarnings(True)

        self._warning_logger = logging.getLogger("py.warnings")

        for handler in self.logger.handlers:
            if handler in self._warning_logger.handlers:
                continue

            self._warning_logger.addHandler(handler)

    def write_instantiate_message(self) -> None:
        """Log instatiation message with tool and system information."""
        write_instantiate_message(self.logger, self.tool_details.name)
        write_information(self.logger, self.tool_details)

    @staticmethod
    def _cleanup_handlers(logger: logging.Logger) -> None:
        """Flush and close all handlers before removing from the `logger`."""
        for handler in logger.handlers:
            handler.flush()
            handler.close()

        logger.handlers.clear()

    def cleanup_handlers(self) -> None:
        """Flush and close all handlers before removing from the logger.

        Cleans up `logger` and warnings logger (if exists).
        """
        self._cleanup_handlers(self.logger)

        if self._warning_logger is not None:
            self._cleanup_handlers(self._warning_logger)

    def __enter__(self):
        """Initialise class with 'with' statement."""
        return self

    def __exit__(self, exc_type, exc, exc_tb):
        """Write any error to the logger and closes the file."""
        if exc_type is not None or exc is not None or exc_tb is not None:
            self.logger.critical("Oh no a critical error occurred", exc_info=True)
        else:
            self.logger.info("Program completed without any critical errors")

        self.logger.info("Closing log file")
        self.cleanup_handlers()
        logging.shutdown()


class TemporaryLogFile:
    """Add temporary log file to a logger.

    This context manager class is designed to temporarily add another
    log file to an existing logger for any messages in a `with`
    statement. When adding a new file handler to an existing logger
    any previous handlers will remain, so log messages will be written
    to the new and old log files for example.

    Parameters
    ----------
    logger : logging.Logger
        Logger to add FileHandler to.

    log_file : os.PathLike
        Path to new log file to create.

    base_log_file : os.PathLike, optional
        Path to base log file, location will be logged
        in new log file.

    kwargs : Keyword arguments, optional
        Any arguments to pass to `get_file_handler`.

    See Also
    --------
    `LogHelper`: for setting up logging for a tool.

    Examples
    --------
    When using Python's built-in logging functionality a module level
    logger constant should be used.

    >>> import logging
    >>>
    >>> LOG = logging.getLogger(__name__)

    The code below is defining the log file path for testing purposes.

    >>> log_file = getfixture('tmp_path') / "test.log"

    Setting up a new temporary log file for a single module can be done
    using the following:

    >>> with TemporaryLogFile(LOG, log_file):
    ...     LOG.info("Message logged to new file")
    ...     # Includes logging messages from functions which are
    ...     # in the current module only

    >>> LOG.info("Message not in new file")

    Logging all messages from the current package to the new file can
    be done by passing the package logger.

    >>> with TemporaryLogFile(logging.getLogger(__package__), log_file):
    ...     LOG.info("Message logged to new file")
    ...     # Includes logging messages from functions called here which
    ...     # are in other modules in the package
    """

    def __init__(
        self,
        logger: logging.Logger,
        log_file: os.PathLike,
        base_log_file: os.PathLike | None = None,
        **kwargs,
    ) -> None:
        self.logger = logger
        self.log_file = log_file

        self.logger.debug('Creating temporary log file: "%s"', self.log_file)
        self.handler = get_file_handler(log_file, **kwargs)
        self.logger.addHandler(self.handler)

        if base_log_file is not None:
            self.logger.debug('Base log file: "%s"', base_log_file)

    def __enter__(self) -> TemporaryLogFile:
        """Initialise TemporaryLogFile."""
        return self

    def __exit__(self, exc_type, exc, exc_tb) -> None:
        """Close temporary log file."""
        # pylint: disable=invalid-name
        if exc_type is not None or exc is not None or exc_tb is not None:
            self.logger.critical("Oh no a critical error occurred", exc_info=True)

        self.logger.removeHandler(self.handler)
        self.logger.debug('Closed temporary log file: "%s"', self.log_file)


# # # FUNCTIONS # # #
def write_information(
    logger: logging.Logger, tool_details: ToolDetails | None = None, system_info: bool = True
) -> None:
    """Write tool and system information to `logger`.

    Parameters
    ----------
    logger : logging.Logger
        Logger to write to
    tool_details : ToolDetails, optional
        Tool details to write to logger, not written if None.
    system_info : bool, default True
        Whether, or not, to load `SystemInformation` and write to logger.
    """
    if tool_details is not None:
        logger.info("\n%s", tool_details)

    if system_info:
        info = SystemInformation.load()
        logger.debug("\n%s", info)


def write_instantiate_message(
    logger: logging.Logger,
    instantiate_message: str,
) -> None:
    """Write an instantiation message to logger.

    Instantiation message will be output at the logging.DEBUG level,
    and will be wrapped in a line of asterisk before and after.

    Parameters
    ----------
    logger:
        The logger to write the message to.

    instantiate_message:
        The message to output on instantiation. This will be output at the
        logging.DEBUG level, and will be wrapped in a line of hyphens before
        and after.

    Returns
    -------
    None
    """
    msg = f"***  {instantiate_message}  ***"

    logger.debug("")
    logger.debug("*" * len(msg))
    logger.debug(msg)
    logger.debug("*" * len(msg))


def get_custom_logger(
    logger_name: str,
    code_version: str,
    instantiate_msg: Optional[str] = None,
    log_handlers: Optional[Iterable[logging.Handler]] = None,
) -> logging.Logger:
    """Create a standard logger using the CAF template.

    Creates the logger, prints out the standard instantiation messages,
    and returns the logger.
    See `get_logger()` to get a default logger with default file and console
    handlers.

    Parameters
    ----------
    logger_name:
        The name of the new logger.

    code_version:
        A string describing the current version of the code being logged.

    log_handlers:
        A list of log handlers to add to the generated
        logger. Any valid logging handler can be accepted

    instantiate_msg:
        A message to output on instantiation. This will be output at the
        logging.DEBUG level, and will be wrapped in a line of asterisk before
        and after.

    Returns
    -------
    logger:
        A logger with the given handlers attached

    See Also
    --------
    `get_logger()`
    """
    # Init
    log_handlers = list() if log_handlers is None else log_handlers

    logger = logging.getLogger(logger_name)
    for handler in log_handlers:
        logger.addHandler(handler)

    if instantiate_msg is not None:
        write_instantiate_message(logger, instantiate_msg)

    if code_version:
        logger.info("Code Version: v%s", code_version)

    return logger


def get_logger(
    logger_name: str,
    code_version: str,
    console_handler: bool = True,
    instantiate_msg: Optional[str] = None,
    log_file_path: Optional[os.PathLike] = None,
) -> logging.Logger:
    """Create a standard logger using the CAF template.

    Creates and sets up the logger, prints out the standard instantiation
    messages, and returns the logger.
    If more custom handlers are needed, `get_custom_logger()` to follow the same
    standard with more flexibility.

    Parameters
    ----------
    logger_name:
        The name of the new logger.

    code_version:
        A string describing the current version of the code being logged.

    instantiate_msg:
        A message to output on instantiation. This will be output at the
        logging.DEBUG level, and will be wrapped in a line of asterisk before
        and after.

    log_file_path:
        The path to a file to output the log. This uses the default parameters
        from `get_file_handler()`

    console_handler:
        Whether to attach a default logging.StreamHandler object, generated
        by `get_console_handler()`.

    Returns
    -------
    logger:
        A logger with the given handlers attached.

    See Also
    --------
    `get_custom_logger()`
    `get_file_handler()`
    `get_console_handler()`
    """
    log_handlers = list()
    if log_file_path is not None:
        log_handlers.append(get_file_handler(log_file_path))

    if console_handler:
        log_handlers.append(get_console_handler())

    return get_custom_logger(
        logger_name=logger_name,
        code_version=code_version,
        instantiate_msg=instantiate_msg,
        log_handlers=log_handlers,
    )


def get_console_handler(
    ch_format: str = DEFAULT_CONSOLE_FORMAT,
    datetime_format: str = DEFAULT_CONSOLE_DATETIME,
    log_level: int = logging.INFO,
) -> logging.StreamHandler:
    """Create a console handles for a logger.

    Parameters
    ----------
    ch_format:
        A string defining a custom formatting to use for the StreamHandler().
        Defaults to "[%(levelname)-8.8s] %(message)s".

    datetime_format:
        The datetime format to use when logging to the console.
        Defaults to "%H:%M:%S"

    log_level:
        The logging level to give to the StreamHandler.

    Returns
    -------
    console_handler:
        A logging.StreamHandler object using the format in ch_format.
    """
    handler = logging.StreamHandler()
    handler.setLevel(log_level)
    handler.setFormatter(logging.Formatter(ch_format, datefmt=datetime_format))
    return handler


def get_file_handler(
    log_file: os.PathLike,
    fh_format: str = DEFAULT_FILE_FORMAT,
    datetime_format: str = DEFAULT_FILE_DATETIME,
    log_level: int = logging.DEBUG,
) -> logging.StreamHandler:
    """Create a console handles for a logger.

    Parameters
    ----------
    log_file:
        The path to a file to output the log

    fh_format:
        A string defining a custom formatting to use for the StreamHandler().
        Defaults to
        "%(asctime)s [%(name)-40.40s] [%(levelname)-8.8s] %(message)s".

    datetime_format:
        The datetime format to use when logging to the console.
        Defaults to "%d-%m-%Y %H:%M:%S"

    log_level:
        The logging level to give to the FileHandler.

    Returns
    -------
    console_handler:
        A logging.StreamHandler object using the format in ch_format.
    """
    handler = logging.FileHandler(log_file)
    handler.setLevel(log_level)
    handler.setFormatter(logging.Formatter(fh_format, datefmt=datetime_format))
    return handler


def capture_warnings(
    stream_handler: bool = True,
    stream_handler_args: Optional[dict[str, Any]] = None,
    file_handler_args: Optional[dict[str, Any]] = None,
) -> None:
    """Capture warnings using logging.

    Runs `logging.captureWarnings(True)` to capture warnings then
    sets up custom stream and file handlers if required.

    Parameters
    ----------
    stream_handler : bool, default True
        Add stream handler to warnings logger.

    stream_handler_args : Dict[str, Any], optional
        Custom arguments for the stream handler,
        passed to `get_console_handler`.

    file_handler_args : Dict[str, Any], optional
        Custom arguments for the file handler,
        passed to `get_file_handler`.
    """
    logging.captureWarnings(True)

    warning_logger = logging.getLogger("py.warnings")

    if stream_handler or stream_handler_args is not None:
        if stream_handler_args is None:
            stream_handler_args = {}
        warning_logger.addHandler(get_console_handler(**stream_handler_args))

    if file_handler_args is not None:
        warning_logger.addHandler(get_file_handler(**file_handler_args))<|MERGE_RESOLUTION|>--- conflicted
+++ resolved
@@ -21,12 +21,8 @@
 import logging
 import os
 import platform
-<<<<<<< HEAD
 import warnings
-from typing import Any, Iterable, Optional
-=======
 from typing import Annotated, Any, Iterable, Optional
->>>>>>> 193f2451
 
 import psutil
 import pydantic
