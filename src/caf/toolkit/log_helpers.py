--- conflicted
+++ resolved
@@ -22,11 +22,8 @@
 import logging
 import os
 import platform
-<<<<<<< HEAD
 import sys
-=======
 import subprocess
->>>>>>> 884947c4
 import warnings
 from typing import Annotated, Any, Iterable, Optional
 
