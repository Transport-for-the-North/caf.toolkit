# Release Notes

The MITs Utils codebase follows [Semantic Versioning](https://semver.org/); the convention
for most software products. In summary, this means the version numbers should be read in the
following way.

Given a version number MAJOR.MINOR.PATCH (e.g. 1.0.0), increment the:

- MAJOR version when you make incompatible API changes,
- MINOR version when you add functionality in a backwards compatible manner, and
- PATCH version when you make backwards compatible bug fixes.

Note that the main branch of this repository contains a work in progress, and  may **not**
contain a stable version of the codebase. We aim to keep the master branch stable, but for the
most stable versions, please see the
[releases](https://github.com/Transport-for-the-North/caf.toolkit/releases)
page on GitHub. A log of all patches made between versions can also be found
there.

Below, a brief summary of patches made since the previous version can be found.

### Next Release Notes
- translations
  - Fixed a bug where 0 values would cause the translation to run out of memory
  - Fixed a bug where the columns of an array were not correctly being validated on a pandas matrix translation
<<<<<<< HEAD
  - Added a new method to translate long pandas dataframes
- New `LogHelper.add_handler` method for adding custom handlers to logger
=======
- New `LogHelper.add_handler` method for adding custom handlers to logger
- Added a new `cost_utils` function for infilling intrazonal costs of a square matrix
>>>>>>> c70bef4a
<|MERGE_RESOLUTION|>--- conflicted
+++ resolved
@@ -23,10 +23,6 @@
 - translations
   - Fixed a bug where 0 values would cause the translation to run out of memory
   - Fixed a bug where the columns of an array were not correctly being validated on a pandas matrix translation
-<<<<<<< HEAD
   - Added a new method to translate long pandas dataframes
 - New `LogHelper.add_handler` method for adding custom handlers to logger
-=======
-- New `LogHelper.add_handler` method for adding custom handlers to logger
-- Added a new `cost_utils` function for infilling intrazonal costs of a square matrix
->>>>>>> c70bef4a
+- Added a new `cost_utils` function for infilling intrazonal costs of a square matrix