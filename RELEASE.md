# Release Notes

The MITs Utils codebase follows [Semantic Versioning](https://semver.org/); the convention
for most software products. In summary, this means the version numbers should be read in the
following way.

Given a version number MAJOR.MINOR.PATCH (e.g. 1.0.0), increment the:

- MAJOR version when you make incompatible API changes,
- MINOR version when you add functionality in a backwards compatible manner, and
- PATCH version when you make backwards compatible bug fixes.

Note that the main branch of this repository contains a work in progress, and  may **not**
contain a stable version of the codebase. We aim to keep the master branch stable, but for the
most stable versions, please see the
[releases](https://github.com/Transport-for-the-North/caf.toolkit/releases)
page on GitHub. A log of all patches made between versions can also be found
there.

Below, a brief summary of patches made since the previous version can be found.

### Next Release Notes
<<<<<<< HEAD

- Update to cost_utils cost bins, which now calculates a weighted average of the bins when generated.
=======
- translations
  - Fixed a bug where 0 values would cause the translation to run out of memory
  - Fixed a bug where the columns of an array were not correctly being validated on a pandas matrix translation
- New `LogHelper.add_handler` method for adding custom handlers to logger
- Added a new `cost_utils` function for infilling intrazonal costs of a square matrix
>>>>>>> c70bef4a
<|MERGE_RESOLUTION|>--- conflicted
+++ resolved
@@ -20,13 +20,9 @@
 Below, a brief summary of patches made since the previous version can be found.
 
 ### Next Release Notes
-<<<<<<< HEAD
-
-- Update to cost_utils cost bins, which now calculates a weighted average of the bins when generated.
-=======
 - translations
   - Fixed a bug where 0 values would cause the translation to run out of memory
   - Fixed a bug where the columns of an array were not correctly being validated on a pandas matrix translation
 - New `LogHelper.add_handler` method for adding custom handlers to logger
 - Added a new `cost_utils` function for infilling intrazonal costs of a square matrix
->>>>>>> c70bef4a
+- Update to `cost_utils.CostDistribution`, which now calculates a weighted average of the bins when generated.