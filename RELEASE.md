--- conflicted
+++ resolved
@@ -15,7 +15,6 @@
 most stable versions, please see the
 [releases](https://github.com/Transport-for-the-North/caf.toolkit/releases)
 page on GitHub. A log of all patches made between versions can also be found
-<<<<<<< HEAD
 there.
 
 Below, a brief summary of patches made since the previous version can be found.
@@ -27,6 +26,3 @@
 
  - Pandas vector translations now all work natively in pandas, rather than falling back to numpy for single vector translations
  - Various pandas conversion methods also work natively in pandas rather than falling back to numpy. They also use multiindexing and in some cases enforce this.
-=======
-there.
->>>>>>> 6166e210
