# Release Notes

The MITs Utils codebase follows [Semantic Versioning](https://semver.org/); the convention
for most software products. In summary, this means the version numbers should be read in the
following way.

Given a version number MAJOR.MINOR.PATCH (e.g. 1.0.0), increment the:

- MAJOR version when you make incompatible API changes,
- MINOR version when you add functionality in a backwards compatible manner, and
- PATCH version when you make backwards compatible bug fixes.

Note that the main branch of this repository contains a work in progress, and  may **not**
contain a stable version of the codebase. We aim to keep the master branch stable, but for the
most stable versions, please see the
[releases](https://github.com/Transport-for-the-North/caf.toolkit/releases)
page on GitHub. A log of all patches made between versions can also be found
there.

Below, a brief summary of patches made since the previous version can be found.

### V0.1.0
<<<<<<< HEAD
- Added an Iterative Proportional Fitting implementation
  - See [here](https://en.wikipedia.org/wiki/Iterative_proportional_fitting)
  - Added both a numpy and a pandas front end 
=======
 - Multiprocessing
   - Added generic type hints to `multiprocess`
>>>>>>> c4269d64
<|MERGE_RESOLUTION|>--- conflicted
+++ resolved
@@ -20,11 +20,8 @@
 Below, a brief summary of patches made since the previous version can be found.
 
 ### V0.1.0
-<<<<<<< HEAD
 - Added an Iterative Proportional Fitting implementation
   - See [here](https://en.wikipedia.org/wiki/Iterative_proportional_fitting)
-  - Added both a numpy and a pandas front end 
-=======
- - Multiprocessing
-   - Added generic type hints to `multiprocess`
->>>>>>> c4269d64
+  - Added both a numpy and a pandas front end
+- Multiprocessing
+  - Added generic type hints to `multiprocess`